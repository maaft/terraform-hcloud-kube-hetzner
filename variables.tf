variable "hcloud_token" {
  description = "Hetzner Cloud API Token"
  type        = string
  sensitive   = true
}

variable "public_key" {
  description = "SSH public Key."
  type        = string
}

variable "private_key" {
  description = "SSH private Key."
  type        = string
}

variable "additional_public_keys" {
  description = "Additional SSH public Keys. Use them to grant other team members root access to your cluster nodes"
  type        = list(string)
  default     = []
}

variable "network_region" {
  description = "Default region for network"
  type        = string
}

variable "load_balancer_location" {
  description = "Default load balancer location"
  type        = string
}

variable "load_balancer_type" {
  description = "Default load balancer server type"
  type        = string
}

variable "load_balancer_disable_ipv6" {
  description = "Disable ipv6 for the load balancer"
  type        = bool
  default     = false
}

variable "control_plane_nodepools" {
  description = "Number of control plane nodes."
  type        = list(any)
  default     = []
}

variable "agent_nodepools" {
  description = "Number of agent nodes."
  type        = list(any)
  default     = []
}

variable "hetzner_ccm_version" {
  type        = string
  default     = null
  description = "Version of Kubernetes Cloud Controller Manager for Hetzner Cloud"
}

variable "hetzner_csi_version" {
  type        = string
  default     = null
  description = "Version of Container Storage Interface driver for Hetzner Cloud"
}

variable "traefik_enabled" {
  type        = bool
  default     = true
  description = "Whether to enable or disbale k3s traefik installation"
}

variable "traefik_acme_tls" {
  type        = bool
  default     = false
  description = "Whether to include the TLS configuration with the Traefik configuration"
}

variable "traefik_acme_email" {
  type        = string
  default     = false
  description = "Email used to recieved expiration notice for certificate"
}

variable "allow_scheduling_on_control_plane" {
  type        = bool
  default     = false
  description = "Whether to allow non-control-plane workloads to run on the control-plane nodes"
}

variable "metrics_server_enabled" {
  type        = bool
  default     = true
  description = "Whether to enable or disbale k3s mertric server"
}

variable "initial_k3s_channel" {
  type        = string
  default     = "stable"
  description = "Allows you to specify an initial k3s channel"

  validation {
    condition     = contains(["stable", "latest", "testing"], var.initial_k3s_channel)
    error_message = "The initial k3s channel must be one of stable, latest or testing."
  }
}

variable "automatically_upgrade_k3s" {
  type        = bool
  default     = true
  description = "Whether to automatically upgrade k3s based on the selected channel"
}

variable "extra_firewall_rules" {
  type        = list(any)
  default     = []
  description = "Additional firewall rules to apply to the cluster"
}

variable "use_cluster_name_in_node_name" {
  type        = bool
  default     = true
  description = "Whether to use the cluster name in the node name"
}

variable "cluster_name" {
  type        = string
  default     = "k3s"
  description = "Name of the cluster"

  validation {
    condition     = can(regex("^[a-z1-9\\-]+$", var.cluster_name))
    error_message = "The cluster name must be in the form of lowercase alphanumeric characters and/or dashes."
  }
}

variable "traefik_additional_options" {
  type    = list(string)
  default = []
}

<<<<<<< HEAD
}

variable "disable_network_policy" {
  type        = bool
  default     = false
  description = "Disable k3s default network policy controller (default false, automatically true for calico)"
}

variable "cni_plugin" {
  type        = string
  default     = "flannel"
  description = "CNI plugin for k3s"
=======
variable "placement_group_disable" {
  type        = bool
  default     = false
  description = "Whether to disable placement groups"
>>>>>>> a6522814
}<|MERGE_RESOLUTION|>--- conflicted
+++ resolved
@@ -140,7 +140,10 @@
   default = []
 }
 
-<<<<<<< HEAD
+variable "placement_group_disable" {
+  type        = bool
+  default     = false
+  description = "Whether to disable placement groups"
 }
 
 variable "disable_network_policy" {
@@ -153,10 +156,4 @@
   type        = string
   default     = "flannel"
   description = "CNI plugin for k3s"
-=======
-variable "placement_group_disable" {
-  type        = bool
-  default     = false
-  description = "Whether to disable placement groups"
->>>>>>> a6522814
 }