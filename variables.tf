--- conflicted
+++ resolved
@@ -257,12 +257,6 @@
   description = "Block ICMP ping in"
 }
 
-<<<<<<< HEAD
-variable "extra_packages_to_install" {
-  description = "Extra packages to install"
-  type        = list(string)
-  default     = []
-=======
 variable "use_control_plane_lb" {
   type        = bool
   default     = false
@@ -279,5 +273,4 @@
   type        = list(string)
   default     = []
   description = "A list of additional packages to install on nodes"
->>>>>>> 969545dd
 }