resource "random_password" "k3s_token" {
  length  = 48
  special = false
}

resource "hcloud_ssh_key" "k3s" {
  name       = var.cluster_name
  public_key = local.ssh_public_key
}

resource "hcloud_network" "k3s" {
<<<<<<< HEAD
  name     = random_pet.cluster.id
  ip_range = local.network_ipv4_cidr
=======
  name     = var.cluster_name
  ip_range = var.network_ipv4_range
}

# This is the default subnet to be used by the load balancer.
resource "hcloud_network_subnet" "default" {
  network_id   = hcloud_network.k3s.id
  type         = "cloud"
  network_zone = var.network_region
  ip_range     = "10.0.0.0/16"
>>>>>>> cb571e92
}

resource "hcloud_network_subnet" "subnet" {
  count        = length(local.network_ipv4_subnets)
  network_id   = hcloud_network.k3s.id
  type         = "cloud"
  network_zone = var.network_region
  ip_range     = local.network_ipv4_subnets[count.index]
}

resource "hcloud_firewall" "k3s" {
  name = var.cluster_name

  dynamic "rule" {
    for_each = concat(local.base_firewall_rules, var.extra_firewall_rules)
    content {
      direction       = rule.value.direction
      protocol        = rule.value.protocol
      port            = lookup(rule.value, "port", null)
      destination_ips = lookup(rule.value, "destination_ips", [])
      source_ips      = lookup(rule.value, "source_ips", [])
    }
  }
}

resource "hcloud_placement_group" "k3s" {
  name = var.cluster_name
  type = "spread"
  labels = {
    "provisioner" = "terraform",
    "engine"      = "k3s"
  }
}

data "hcloud_load_balancer" "traefik" {
  count = local.is_single_node_cluster ? 0 : 1
  name  = "${var.cluster_name}-traefik"

  depends_on = [null_resource.kustomization]
}

resource "null_resource" "destroy_traefik_loadbalancer" {
  # this only gets triggered before total destruction of the cluster, but when the necessary elements to run the commands are still available
  triggers = {
    kustomization_id = null_resource.kustomization.id
  }

  # Important when issuing terraform destroy, otherwise the LB will not let the network get deleted
  provisioner "local-exec" {
    when       = destroy
    command    = <<-EOT
      kubectl -n kube-system delete service traefik --kubeconfig ${path.module}/kubeconfig.yaml
    EOT
    on_failure = continue
  }

  depends_on = [
    local_file.kubeconfig,
    null_resource.control_planes[0],
    hcloud_network_subnet.subnet,
    hcloud_network.k3s,
    hcloud_firewall.k3s,
    hcloud_placement_group.k3s,
    hcloud_ssh_key.k3s
  ]
}<|MERGE_RESOLUTION|>--- conflicted
+++ resolved
@@ -9,10 +9,6 @@
 }
 
 resource "hcloud_network" "k3s" {
-<<<<<<< HEAD
-  name     = random_pet.cluster.id
-  ip_range = local.network_ipv4_cidr
-=======
   name     = var.cluster_name
   ip_range = var.network_ipv4_range
 }
@@ -23,7 +19,6 @@
   type         = "cloud"
   network_zone = var.network_region
   ip_range     = "10.0.0.0/16"
->>>>>>> cb571e92
 }
 
 resource "hcloud_network_subnet" "subnet" {
