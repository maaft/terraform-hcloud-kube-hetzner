<!-- BEGIN_TF_DOCS -->
### Requirements

| Name | Version |
|------|---------|
| <a name="requirement_terraform"></a> [terraform](#requirement\_terraform) | >= 1.5.0 |
| <a name="requirement_github"></a> [github](#requirement\_github) | >= 5.38.0 |
| <a name="requirement_hcloud"></a> [hcloud](#requirement\_hcloud) | >= 1.43.0 |
| <a name="requirement_local"></a> [local](#requirement\_local) | >= 2.4.0 |
| <a name="requirement_remote"></a> [remote](#requirement\_remote) | >= 0.1.2 |

### Providers

| Name | Version |
|------|---------|
| <a name="provider_cloudinit"></a> [cloudinit](#provider\_cloudinit) | 2.3.2 |
| <a name="provider_github"></a> [github](#provider\_github) | 5.38.0 |
| <a name="provider_hcloud"></a> [hcloud](#provider\_hcloud) | 1.43.0 |
| <a name="provider_local"></a> [local](#provider\_local) | 2.4.0 |
| <a name="provider_null"></a> [null](#provider\_null) | 3.2.1 |
| <a name="provider_random"></a> [random](#provider\_random) | 3.5.1 |
| <a name="provider_remote"></a> [remote](#provider\_remote) | 0.1.2 |

### Modules

| Name | Source | Version |
|------|--------|---------|
| <a name="module_agents"></a> [agents](#module\_agents) | ./modules/host | n/a |
| <a name="module_control_planes"></a> [control\_planes](#module\_control\_planes) | ./modules/host | n/a |

### Resources

| Name | Type |
|------|------|
| [hcloud_firewall.k3s](https://registry.terraform.io/providers/hetznercloud/hcloud/latest/docs/resources/firewall) | resource |
| [hcloud_floating_ip.agents](https://registry.terraform.io/providers/hetznercloud/hcloud/latest/docs/resources/floating_ip) | resource |
| [hcloud_floating_ip_assignment.agents](https://registry.terraform.io/providers/hetznercloud/hcloud/latest/docs/resources/floating_ip_assignment) | resource |
| [hcloud_load_balancer.cluster](https://registry.terraform.io/providers/hetznercloud/hcloud/latest/docs/resources/load_balancer) | resource |
| [hcloud_load_balancer.control_plane](https://registry.terraform.io/providers/hetznercloud/hcloud/latest/docs/resources/load_balancer) | resource |
| [hcloud_load_balancer_network.control_plane](https://registry.terraform.io/providers/hetznercloud/hcloud/latest/docs/resources/load_balancer_network) | resource |
| [hcloud_load_balancer_service.control_plane](https://registry.terraform.io/providers/hetznercloud/hcloud/latest/docs/resources/load_balancer_service) | resource |
| [hcloud_load_balancer_target.control_plane](https://registry.terraform.io/providers/hetznercloud/hcloud/latest/docs/resources/load_balancer_target) | resource |
| [hcloud_network.k3s](https://registry.terraform.io/providers/hetznercloud/hcloud/latest/docs/resources/network) | resource |
| [hcloud_network_subnet.agent](https://registry.terraform.io/providers/hetznercloud/hcloud/latest/docs/resources/network_subnet) | resource |
| [hcloud_network_subnet.control_plane](https://registry.terraform.io/providers/hetznercloud/hcloud/latest/docs/resources/network_subnet) | resource |
| [hcloud_placement_group.agent](https://registry.terraform.io/providers/hetznercloud/hcloud/latest/docs/resources/placement_group) | resource |
| [hcloud_placement_group.control_plane](https://registry.terraform.io/providers/hetznercloud/hcloud/latest/docs/resources/placement_group) | resource |
| [hcloud_ssh_key.k3s](https://registry.terraform.io/providers/hetznercloud/hcloud/latest/docs/resources/ssh_key) | resource |
| [hcloud_volume.longhorn_volume](https://registry.terraform.io/providers/hetznercloud/hcloud/latest/docs/resources/volume) | resource |
| [local_file.cert_manager_values](https://registry.terraform.io/providers/hashicorp/local/latest/docs/resources/file) | resource |
| [local_file.cilium_values](https://registry.terraform.io/providers/hashicorp/local/latest/docs/resources/file) | resource |
| [local_file.csi_driver_smb_values](https://registry.terraform.io/providers/hashicorp/local/latest/docs/resources/file) | resource |
| [local_file.kustomization_backup](https://registry.terraform.io/providers/hashicorp/local/latest/docs/resources/file) | resource |
| [local_file.longhorn_values](https://registry.terraform.io/providers/hashicorp/local/latest/docs/resources/file) | resource |
| [local_file.nginx_values](https://registry.terraform.io/providers/hashicorp/local/latest/docs/resources/file) | resource |
| [local_file.traefik_values](https://registry.terraform.io/providers/hashicorp/local/latest/docs/resources/file) | resource |
| [local_sensitive_file.kubeconfig](https://registry.terraform.io/providers/hashicorp/local/latest/docs/resources/sensitive_file) | resource |
| [null_resource.agent_config](https://registry.terraform.io/providers/hashicorp/null/latest/docs/resources/resource) | resource |
| [null_resource.agents](https://registry.terraform.io/providers/hashicorp/null/latest/docs/resources/resource) | resource |
| [null_resource.autoscaled_nodes_registries](https://registry.terraform.io/providers/hashicorp/null/latest/docs/resources/resource) | resource |
| [null_resource.configure_autoscaler](https://registry.terraform.io/providers/hashicorp/null/latest/docs/resources/resource) | resource |
| [null_resource.configure_floating_ip](https://registry.terraform.io/providers/hashicorp/null/latest/docs/resources/resource) | resource |
| [null_resource.configure_longhorn_volume](https://registry.terraform.io/providers/hashicorp/null/latest/docs/resources/resource) | resource |
| [null_resource.control_plane_config](https://registry.terraform.io/providers/hashicorp/null/latest/docs/resources/resource) | resource |
| [null_resource.control_planes](https://registry.terraform.io/providers/hashicorp/null/latest/docs/resources/resource) | resource |
| [null_resource.first_control_plane](https://registry.terraform.io/providers/hashicorp/null/latest/docs/resources/resource) | resource |
| [null_resource.kustomization](https://registry.terraform.io/providers/hashicorp/null/latest/docs/resources/resource) | resource |
| [null_resource.kustomization_user](https://registry.terraform.io/providers/hashicorp/null/latest/docs/resources/resource) | resource |
| [null_resource.kustomization_user_deploy](https://registry.terraform.io/providers/hashicorp/null/latest/docs/resources/resource) | resource |
| [null_resource.kustomization_user_setup](https://registry.terraform.io/providers/hashicorp/null/latest/docs/resources/resource) | resource |
| [random_password.k3s_token](https://registry.terraform.io/providers/hashicorp/random/latest/docs/resources/password) | resource |
| [random_password.rancher_bootstrap](https://registry.terraform.io/providers/hashicorp/random/latest/docs/resources/password) | resource |
| [cloudinit_config.autoscaler-config](https://registry.terraform.io/providers/hashicorp/cloudinit/latest/docs/data-sources/config) | data source |
| [github_release.calico](https://registry.terraform.io/providers/integrations/github/latest/docs/data-sources/release) | data source |
| [github_release.hetzner_ccm](https://registry.terraform.io/providers/integrations/github/latest/docs/data-sources/release) | data source |
| [github_release.hetzner_csi](https://registry.terraform.io/providers/integrations/github/latest/docs/data-sources/release) | data source |
| [github_release.kured](https://registry.terraform.io/providers/integrations/github/latest/docs/data-sources/release) | data source |
| [hcloud_image.microos_arm_snapshot](https://registry.terraform.io/providers/hetznercloud/hcloud/latest/docs/data-sources/image) | data source |
| [hcloud_image.microos_x86_snapshot](https://registry.terraform.io/providers/hetznercloud/hcloud/latest/docs/data-sources/image) | data source |
| [hcloud_network.k3s](https://registry.terraform.io/providers/hetznercloud/hcloud/latest/docs/data-sources/network) | data source |
| [hcloud_servers.autoscaled_nodes](https://registry.terraform.io/providers/hetznercloud/hcloud/latest/docs/data-sources/servers) | data source |
| [hcloud_ssh_keys.keys_by_selector](https://registry.terraform.io/providers/hetznercloud/hcloud/latest/docs/data-sources/ssh_keys) | data source |
| [remote_file.kubeconfig](https://registry.terraform.io/providers/tenstad/remote/latest/docs/data-sources/file) | data source |

### Inputs

| Name | Description | Type | Default | Required |
|------|-------------|------|---------|:--------:|
| <a name="input_additional_k3s_environment"></a> [additional\_k3s\_environment](#input\_additional\_k3s\_environment) | Additional environment variables for the k3s binary. See for example https://docs.k3s.io/advanced#configuring-an-http-proxy . | `map(any)` | `{}` | no |
| <a name="input_additional_tls_sans"></a> [additional\_tls\_sans](#input\_additional\_tls\_sans) | Additional TLS SANs to allow connection to control-plane through it. | `list(string)` | `[]` | no |
| <a name="input_address_for_connectivity_test"></a> [address\_for\_connectivity\_test](#input\_address\_for\_connectivity\_test) | Before installing k3s, we actually verify that there is internet connectivity. By default we ping 1.1.1.1, but if you use a proxy, you may simply want to ping that proxy instead (assuming that the proxy has its own checks for internet connectivity). | `string` | `"1.1.1.1"` | no |
| <a name="input_agent_nodepools"></a> [agent\_nodepools](#input\_agent\_nodepools) | Number of agent nodes. | <pre>list(object({<br>    name                 = string<br>    server_type          = string<br>    location             = string<br>    backups              = optional(bool)<br>    floating_ip          = optional(bool)<br>    labels               = list(string)<br>    taints               = list(string)<br>    count                = number<br>    longhorn_volume_size = optional(number)<br>    swap_size            = optional(string, "")<br>    kubelet_args         = optional(list(string), [])<br>  }))</pre> | `[]` | no |
| <a name="input_allow_scheduling_on_control_plane"></a> [allow\_scheduling\_on\_control\_plane](#input\_allow\_scheduling\_on\_control\_plane) | Whether to allow non-control-plane workloads to run on the control-plane nodes. | `bool` | `false` | no |
| <a name="input_automatically_upgrade_k3s"></a> [automatically\_upgrade\_k3s](#input\_automatically\_upgrade\_k3s) | Whether to automatically upgrade k3s based on the selected channel. | `bool` | `true` | no |
| <a name="input_automatically_upgrade_os"></a> [automatically\_upgrade\_os](#input\_automatically\_upgrade\_os) | Whether to enable or disable automatic os updates. Defaults to true. Should be disabled for single-node clusters | `bool` | `true` | no |
| <a name="input_autoscaler_labels"></a> [autoscaler\_labels](#input\_autoscaler\_labels) | Labels for nodes created by the Cluster Autoscaler. | `list(string)` | `[]` | no |
| <a name="input_autoscaler_nodepools"></a> [autoscaler\_nodepools](#input\_autoscaler\_nodepools) | Cluster autoscaler nodepools. | <pre>list(object({<br>    name        = string<br>    server_type = string<br>    location    = string<br>    min_nodes   = number<br>    max_nodes   = number<br>  }))</pre> | `[]` | no |
| <a name="input_autoscaler_taints"></a> [autoscaler\_taints](#input\_autoscaler\_taints) | Taints for nodes created by the Cluster Autoscaler. | `list(string)` | `[]` | no |
| <a name="input_base_domain"></a> [base\_domain](#input\_base\_domain) | Base domain of the cluster, used for reserve dns. | `string` | `""` | no |
| <a name="input_block_icmp_ping_in"></a> [block\_icmp\_ping\_in](#input\_block\_icmp\_ping\_in) | Block entering ICMP ping. | `bool` | `false` | no |
| <a name="input_calico_values"></a> [calico\_values](#input\_calico\_values) | Just a stub for a future helm implementation. Now it can be used to replace the calico kustomize patch of the calico manifest. | `string` | `""` | no |
| <a name="input_calico_version"></a> [calico\_version](#input\_calico\_version) | Version of Calico. | `string` | `null` | no |
| <a name="input_cert_manager_values"></a> [cert\_manager\_values](#input\_cert\_manager\_values) | Additional helm values file to pass to Cert-Manager as 'valuesContent' at the HelmChart. | `string` | `""` | no |
| <a name="input_cilium_egress_gateway_enabled"></a> [cilium\_egress\_gateway\_enabled](#input\_cilium\_egress\_gateway\_enabled) | Enables egress gateway to redirect and SNAT the traffic that leaves the cluster. | `bool` | `false` | no |
| <a name="input_cilium_ipv4_native_routing_cidr"></a> [cilium\_ipv4\_native\_routing\_cidr](#input\_cilium\_ipv4\_native\_routing\_cidr) | Used when Cilium is configured in native routing mode. The CNI assumes that the underlying network stack will forward packets to this destination without the need to apply SNAT. Default: value of "cluster\_ipv4\_cidr" | `string` | `null` | no |
| <a name="input_cilium_routing_mode"></a> [cilium\_routing\_mode](#input\_cilium\_routing\_mode) | Set native-routing mode ("native") or tunneling mode ("tunnel"). | `string` | `"tunnel"` | no |
| <a name="input_cilium_values"></a> [cilium\_values](#input\_cilium\_values) | Additional helm values file to pass to Cilium as 'valuesContent' at the HelmChart. | `string` | `""` | no |
| <a name="input_cilium_version"></a> [cilium\_version](#input\_cilium\_version) | Version of Cilium. | `string` | `"v1.14.0"` | no |
| <a name="input_cluster_autoscaler_extra_args"></a> [cluster\_autoscaler\_extra\_args](#input\_cluster\_autoscaler\_extra\_args) | Extra arguments for the Cluster Autoscaler deployment. | `list(string)` | `[]` | no |
| <a name="input_cluster_autoscaler_image"></a> [cluster\_autoscaler\_image](#input\_cluster\_autoscaler\_image) | Image of Kubernetes Cluster Autoscaler for Hetzner Cloud to be used. | `string` | `"registry.k8s.io/autoscaling/cluster-autoscaler"` | no |
| <a name="input_cluster_autoscaler_log_level"></a> [cluster\_autoscaler\_log\_level](#input\_cluster\_autoscaler\_log\_level) | Verbosity level of the logs for cluster-autoscaler | `number` | `4` | no |
| <a name="input_cluster_autoscaler_log_to_stderr"></a> [cluster\_autoscaler\_log\_to\_stderr](#input\_cluster\_autoscaler\_log\_to\_stderr) | Determines whether to log to stderr or not | `bool` | `true` | no |
| <a name="input_cluster_autoscaler_stderr_threshold"></a> [cluster\_autoscaler\_stderr\_threshold](#input\_cluster\_autoscaler\_stderr\_threshold) | Severity level above which logs are sent to stderr instead of stdout | `string` | `"INFO"` | no |
| <a name="input_cluster_autoscaler_version"></a> [cluster\_autoscaler\_version](#input\_cluster\_autoscaler\_version) | Version of Kubernetes Cluster Autoscaler for Hetzner Cloud. Should be aligned with Kubernetes version | `string` | `"v1.27.3"` | no |
| <a name="input_cluster_ipv4_cidr"></a> [cluster\_ipv4\_cidr](#input\_cluster\_ipv4\_cidr) | Internal Pod CIDR, used for the controller and currently for calico. | `string` | `"10.42.0.0/16"` | no |
| <a name="input_cluster_name"></a> [cluster\_name](#input\_cluster\_name) | Name of the cluster. | `string` | `"k3s"` | no |
| <a name="input_cni_plugin"></a> [cni\_plugin](#input\_cni\_plugin) | CNI plugin for k3s. | `string` | `"flannel"` | no |
| <a name="input_control_plane_lb_enable_public_interface"></a> [control\_plane\_lb\_enable\_public\_interface](#input\_control\_plane\_lb\_enable\_public\_interface) | Enable or disable public interface for the control plane load balancer . Defaults to true. | `bool` | `true` | no |
| <a name="input_control_plane_lb_type"></a> [control\_plane\_lb\_type](#input\_control\_plane\_lb\_type) | The type of load balancer to use for the control plane load balancer. Defaults to lb11, which is the cheapest one. | `string` | `"lb11"` | no |
| <a name="input_control_plane_nodepools"></a> [control\_plane\_nodepools](#input\_control\_plane\_nodepools) | Number of control plane nodes. | <pre>list(object({<br>    name         = string<br>    server_type  = string<br>    location     = string<br>    backups      = optional(bool)<br>    labels       = list(string)<br>    taints       = list(string)<br>    count        = number<br>    swap_size    = optional(string, "")<br>    kubelet_args = optional(list(string), [])<br>  }))</pre> | `[]` | no |
| <a name="input_control_planes_custom_config"></a> [control\_planes\_custom\_config](#input\_control\_planes\_custom\_config) | Custom control plane configuration e.g to allow etcd monitoring. | `any` | `{}` | no |
| <a name="input_create_kubeconfig"></a> [create\_kubeconfig](#input\_create\_kubeconfig) | Create the kubeconfig as a local file resource. Should be disabled for automatic runs. | `bool` | `true` | no |
| <a name="input_create_kustomization"></a> [create\_kustomization](#input\_create\_kustomization) | Create the kustomization backup as a local file resource. Should be disabled for automatic runs. | `bool` | `true` | no |
| <a name="input_csi_driver_smb_values"></a> [csi\_driver\_smb\_values](#input\_csi\_driver\_smb\_values) | Additional helm values file to pass to csi-driver-smb as 'valuesContent' at the HelmChart. | `string` | `""` | no |
| <a name="input_disable_hetzner_csi"></a> [disable\_hetzner\_csi](#input\_disable\_hetzner\_csi) | Disable hetzner csi driver. | `bool` | `false` | no |
| <a name="input_disable_network_policy"></a> [disable\_network\_policy](#input\_disable\_network\_policy) | Disable k3s default network policy controller (default false, automatically true for calico and cilium). | `bool` | `false` | no |
| <a name="input_dns_servers"></a> [dns\_servers](#input\_dns\_servers) | IP Addresses to use for the DNS Servers, set to an empty list to use the ones provided by Hetzner. The length is limited to 3 entries, more entries is not supported by kubernetes | `list(string)` | `[]` | no |
| <a name="input_enable_cert_manager"></a> [enable\_cert\_manager](#input\_enable\_cert\_manager) | Enable cert manager. | `bool` | `true` | no |
| <a name="input_enable_csi_driver_smb"></a> [enable\_csi\_driver\_smb](#input\_enable\_csi\_driver\_smb) | Whether or not to enable csi-driver-smb. | `bool` | `false` | no |
| <a name="input_enable_klipper_metal_lb"></a> [enable\_klipper\_metal\_lb](#input\_enable\_klipper\_metal\_lb) | Use klipper load balancer. | `bool` | `false` | no |
| <a name="input_enable_longhorn"></a> [enable\_longhorn](#input\_enable\_longhorn) | Whether or not to enable Longhorn. | `bool` | `false` | no |
| <a name="input_enable_metrics_server"></a> [enable\_metrics\_server](#input\_enable\_metrics\_server) | Whether to enable or disable k3s metric server. | `bool` | `true` | no |
| <a name="input_enable_rancher"></a> [enable\_rancher](#input\_enable\_rancher) | Enable rancher. | `bool` | `false` | no |
| <a name="input_enable_wireguard"></a> [enable\_wireguard](#input\_enable\_wireguard) | Use wireguard-native as the backend for CNI. | `bool` | `false` | no |
| <a name="input_etcd_s3_backup"></a> [etcd\_s3\_backup](#input\_etcd\_s3\_backup) | Etcd cluster state backup to S3 storage | `map(any)` | `{}` | no |
| <a name="input_existing_network_id"></a> [existing\_network\_id](#input\_existing\_network\_id) | If you want to create the private network before calling this module, you can do so and pass its id here. NOTE: make sure to adapt network\_ipv4\_cidr accordingly to a range which does not collide with your other nodes. | `list(string)` | `[]` | no |
| <a name="input_export_values"></a> [export\_values](#input\_export\_values) | Export for deployment used values.yaml-files as local files. | `bool` | `false` | no |
| <a name="input_extra_firewall_rules"></a> [extra\_firewall\_rules](#input\_extra\_firewall\_rules) | Additional firewall rules to apply to the cluster. | `list(any)` | `[]` | no |
| <a name="input_extra_kustomize_deployment_commands"></a> [extra\_kustomize\_deployment\_commands](#input\_extra\_kustomize\_deployment\_commands) | Commands to be executed after the `kubectl apply -k <dir>` step. | `string` | `""` | no |
| <a name="input_extra_kustomize_parameters"></a> [extra\_kustomize\_parameters](#input\_extra\_kustomize\_parameters) | All values will be passed to the `kustomization.tmp.yml` template. | `map(any)` | `{}` | no |
| <a name="input_firewall_kube_api_source"></a> [firewall\_kube\_api\_source](#input\_firewall\_kube\_api\_source) | Source networks that have Kube API access to the servers. | `list(string)` | <pre>[<br>  "0.0.0.0/0",<br>  "::/0"<br>]</pre> | no |
| <a name="input_firewall_ssh_source"></a> [firewall\_ssh\_source](#input\_firewall\_ssh\_source) | Source networks that have SSH access to the servers. | `list(string)` | <pre>[<br>  "0.0.0.0/0",<br>  "::/0"<br>]</pre> | no |
| <a name="input_hcloud_ssh_key_id"></a> [hcloud\_ssh\_key\_id](#input\_hcloud\_ssh\_key\_id) | If passed, a key already registered within hetzner is used. Otherwise, a new one will be created by the module. | `string` | `null` | no |
| <a name="input_hcloud_token"></a> [hcloud\_token](#input\_hcloud\_token) | Hetzner Cloud API Token. | `string` | n/a | yes |
| <a name="input_hetzner_ccm_version"></a> [hetzner\_ccm\_version](#input\_hetzner\_ccm\_version) | Version of Kubernetes Cloud Controller Manager for Hetzner Cloud. | `string` | `null` | no |
| <a name="input_hetzner_csi_version"></a> [hetzner\_csi\_version](#input\_hetzner\_csi\_version) | Version of Container Storage Interface driver for Hetzner Cloud. | `string` | `null` | no |
| <a name="input_ingress_controller"></a> [ingress\_controller](#input\_ingress\_controller) | The name of the ingress controller. | `string` | `"traefik"` | no |
| <a name="input_ingress_max_replica_count"></a> [ingress\_max\_replica\_count](#input\_ingress\_max\_replica\_count) | Number of maximum replicas per ingress controller. Used for ingress HPA. Must be higher than number of replicas. | `number` | `10` | no |
| <a name="input_ingress_replica_count"></a> [ingress\_replica\_count](#input\_ingress\_replica\_count) | Number of replicas per ingress controller. 0 means autodetect based on the number of agent nodes. | `number` | `0` | no |
| <a name="input_ingress_target_namespace"></a> [ingress\_target\_namespace](#input\_ingress\_target\_namespace) | The namespace to deploy the ingress controller to. Defaults to ingress name. | `string` | `""` | no |
| <a name="input_initial_k3s_channel"></a> [initial\_k3s\_channel](#input\_initial\_k3s\_channel) | Allows you to specify an initial k3s channel. | `string` | `"v1.27"` | no |
<<<<<<< HEAD
| <a name="input_k3s_agent_kubelet_args"></a> [k3s\_agent\_kubelet\_args](#input\_k3s\_agent\_kubelet\_args) | Kubelet args for agentt nodes. | `list(string)` | `[]` | no |
=======
| <a name="input_k3s_agent_kubelet_args"></a> [k3s\_agent\_kubelet\_args](#input\_k3s\_agent\_kubelet\_args) | Kubelet args for agent nodes. | `list(string)` | `[]` | no |
>>>>>>> 9bf0caf6
| <a name="input_k3s_control_plane_kubelet_args"></a> [k3s\_control\_plane\_kubelet\_args](#input\_k3s\_control\_plane\_kubelet\_args) | Kubelet args for control plane nodes. | `list(string)` | `[]` | no |
| <a name="input_k3s_exec_agent_args"></a> [k3s\_exec\_agent\_args](#input\_k3s\_exec\_agent\_args) | Agents nodes are started with `k3s agent {k3s_exec_agent_args}`. Use this to add kubelet-arg for example. | `string` | `""` | no |
| <a name="input_k3s_exec_server_args"></a> [k3s\_exec\_server\_args](#input\_k3s\_exec\_server\_args) | The control plane is started with `k3s server {k3s_exec_server_args}`. Use this to add kube-apiserver-arg for example. | `string` | `""` | no |
| <a name="input_k3s_global_kubelet_args"></a> [k3s\_global\_kubelet\_args](#input\_k3s\_global\_kubelet\_args) | Global kubelet args for all nodes. | `list(string)` | `[]` | no |
| <a name="input_k3s_registries"></a> [k3s\_registries](#input\_k3s\_registries) | K3S registries.yml contents. It used to access private docker registries. | `string` | `" "` | no |
| <a name="input_k3s_token"></a> [k3s\_token](#input\_k3s\_token) | k3s master token (must match when restoring a cluster). | `string` | `null` | no |
| <a name="input_kured_options"></a> [kured\_options](#input\_kured\_options) | n/a | `map(string)` | `{}` | no |
| <a name="input_kured_version"></a> [kured\_version](#input\_kured\_version) | Version of Kured. | `string` | `null` | no |
| <a name="input_lb_hostname"></a> [lb\_hostname](#input\_lb\_hostname) | The Hetzner Load Balancer hostname, for either Traefik or Ingress-Nginx. | `string` | `""` | no |
| <a name="input_load_balancer_algorithm_type"></a> [load\_balancer\_algorithm\_type](#input\_load\_balancer\_algorithm\_type) | Specifies the algorithm type of the load balancer. | `string` | `"round_robin"` | no |
| <a name="input_load_balancer_disable_ipv6"></a> [load\_balancer\_disable\_ipv6](#input\_load\_balancer\_disable\_ipv6) | Disable IPv6 for the load balancer. | `bool` | `false` | no |
| <a name="input_load_balancer_disable_public_network"></a> [load\_balancer\_disable\_public\_network](#input\_load\_balancer\_disable\_public\_network) | Disables the public network of the load balancer. | `bool` | `false` | no |
| <a name="input_load_balancer_health_check_interval"></a> [load\_balancer\_health\_check\_interval](#input\_load\_balancer\_health\_check\_interval) | Specifies the interval at which a health check is performed. Minimum is 3s. | `string` | `"15s"` | no |
| <a name="input_load_balancer_health_check_retries"></a> [load\_balancer\_health\_check\_retries](#input\_load\_balancer\_health\_check\_retries) | Specifies the number of times a health check is retried before a target is marked as unhealthy. | `number` | `3` | no |
| <a name="input_load_balancer_health_check_timeout"></a> [load\_balancer\_health\_check\_timeout](#input\_load\_balancer\_health\_check\_timeout) | Specifies the timeout of a single health check. Must not be greater than the health check interval. Minimum is 1s. | `string` | `"10s"` | no |
| <a name="input_load_balancer_location"></a> [load\_balancer\_location](#input\_load\_balancer\_location) | Default load balancer location. | `string` | `"fsn1"` | no |
| <a name="input_load_balancer_type"></a> [load\_balancer\_type](#input\_load\_balancer\_type) | Default load balancer server type. | `string` | `"lb11"` | no |
| <a name="input_longhorn_fstype"></a> [longhorn\_fstype](#input\_longhorn\_fstype) | The longhorn fstype. | `string` | `"ext4"` | no |
| <a name="input_longhorn_namespace"></a> [longhorn\_namespace](#input\_longhorn\_namespace) | Namespace for longhorn deployment, defaults to 'longhorn-system' | `string` | `"longhorn-system"` | no |
| <a name="input_longhorn_replica_count"></a> [longhorn\_replica\_count](#input\_longhorn\_replica\_count) | Number of replicas per longhorn volume. | `number` | `3` | no |
| <a name="input_longhorn_repository"></a> [longhorn\_repository](#input\_longhorn\_repository) | By default the official chart which may be incompatible with rancher is used. If you need to fully support rancher switch to https://charts.rancher.io. | `string` | `"https://charts.longhorn.io"` | no |
| <a name="input_longhorn_values"></a> [longhorn\_values](#input\_longhorn\_values) | Additional helm values file to pass to longhorn as 'valuesContent' at the HelmChart. | `string` | `""` | no |
| <a name="input_microos_arm_snapshot_id"></a> [microos\_arm\_snapshot\_id](#input\_microos\_arm\_snapshot\_id) | MicroOS ARM snapshot ID to be used. Per default empty, the most recent image created using createkh will be used | `string` | `""` | no |
| <a name="input_microos_x86_snapshot_id"></a> [microos\_x86\_snapshot\_id](#input\_microos\_x86\_snapshot\_id) | MicroOS x86 snapshot ID to be used. Per default empty, the most recent image created using createkh will be used | `string` | `""` | no |
| <a name="input_network_ipv4_cidr"></a> [network\_ipv4\_cidr](#input\_network\_ipv4\_cidr) | The main network cidr that all subnets will be created upon. | `string` | `"10.0.0.0/8"` | no |
| <a name="input_network_region"></a> [network\_region](#input\_network\_region) | Default region for network. | `string` | `"eu-central"` | no |
| <a name="input_nginx_values"></a> [nginx\_values](#input\_nginx\_values) | Additional helm values file to pass to nginx as 'valuesContent' at the HelmChart. | `string` | `""` | no |
| <a name="input_placement_group_disable"></a> [placement\_group\_disable](#input\_placement\_group\_disable) | Whether to disable placement groups. | `bool` | `false` | no |
| <a name="input_postinstall_exec"></a> [postinstall\_exec](#input\_postinstall\_exec) | Additional to execute after the install calls, for example restoring a backup. | `list(string)` | `[]` | no |
| <a name="input_preinstall_exec"></a> [preinstall\_exec](#input\_preinstall\_exec) | Additional to execute before the install calls, for example fetching and installing certs. | `list(string)` | `[]` | no |
| <a name="input_rancher_bootstrap_password"></a> [rancher\_bootstrap\_password](#input\_rancher\_bootstrap\_password) | Rancher bootstrap password. | `string` | `""` | no |
| <a name="input_rancher_hostname"></a> [rancher\_hostname](#input\_rancher\_hostname) | The rancher hostname. | `string` | `""` | no |
| <a name="input_rancher_install_channel"></a> [rancher\_install\_channel](#input\_rancher\_install\_channel) | The rancher installation channel. | `string` | `"stable"` | no |
| <a name="input_rancher_registration_manifest_url"></a> [rancher\_registration\_manifest\_url](#input\_rancher\_registration\_manifest\_url) | The url of a rancher registration manifest to apply. (see https://rancher.com/docs/rancher/v2.6/en/cluster-provisioning/registered-clusters/). | `string` | `""` | no |
| <a name="input_rancher_values"></a> [rancher\_values](#input\_rancher\_values) | Additional helm values file to pass to Rancher as 'valuesContent' at the HelmChart. | `string` | `""` | no |
| <a name="input_restrict_outbound_traffic"></a> [restrict\_outbound\_traffic](#input\_restrict\_outbound\_traffic) | Whether or not to restrict the outbound traffic. | `bool` | `true` | no |
| <a name="input_service_ipv4_cidr"></a> [service\_ipv4\_cidr](#input\_service\_ipv4\_cidr) | Internal Service CIDR, used for the controller and currently for calico. | `string` | `"10.43.0.0/16"` | no |
| <a name="input_ssh_additional_public_keys"></a> [ssh\_additional\_public\_keys](#input\_ssh\_additional\_public\_keys) | Additional SSH public Keys. Use them to grant other team members root access to your cluster nodes. | `list(string)` | `[]` | no |
| <a name="input_ssh_hcloud_key_label"></a> [ssh\_hcloud\_key\_label](#input\_ssh\_hcloud\_key\_label) | Additional SSH public Keys by hcloud label. e.g. role=admin | `string` | `""` | no |
| <a name="input_ssh_max_auth_tries"></a> [ssh\_max\_auth\_tries](#input\_ssh\_max\_auth\_tries) | The maximum number of authentication attempts permitted per connection. | `number` | `2` | no |
| <a name="input_ssh_port"></a> [ssh\_port](#input\_ssh\_port) | The main SSH port to connect to the nodes. | `number` | `22` | no |
| <a name="input_ssh_private_key"></a> [ssh\_private\_key](#input\_ssh\_private\_key) | SSH private Key. | `string` | n/a | yes |
| <a name="input_ssh_public_key"></a> [ssh\_public\_key](#input\_ssh\_public\_key) | SSH public Key. | `string` | n/a | yes |
| <a name="input_traefik_additional_options"></a> [traefik\_additional\_options](#input\_traefik\_additional\_options) | Additional options to pass to Traefik as a list of strings. These are the ones that go into the additionalArguments section of the Traefik helm values file. | `list(string)` | `[]` | no |
| <a name="input_traefik_additional_ports"></a> [traefik\_additional\_ports](#input\_traefik\_additional\_ports) | Additional ports to pass to Traefik. These are the ones that go into the ports section of the Traefik helm values file. | <pre>list(object({<br>    name        = string<br>    port        = number<br>    exposedPort = number<br>  }))</pre> | `[]` | no |
| <a name="input_traefik_additional_trusted_ips"></a> [traefik\_additional\_trusted\_ips](#input\_traefik\_additional\_trusted\_ips) | Additional Trusted IPs to pass to Traefik. These are the ones that go into the trustedIPs section of the Traefik helm values file. | `list(string)` | `[]` | no |
| <a name="input_traefik_autoscaling"></a> [traefik\_autoscaling](#input\_traefik\_autoscaling) | Should traefik enable Horizontal Pod Autoscaler. | `bool` | `true` | no |
| <a name="input_traefik_pod_disruption_budget"></a> [traefik\_pod\_disruption\_budget](#input\_traefik\_pod\_disruption\_budget) | Should traefik enable pod disruption budget. Default values are maxUnavailable: 33% and minAvailable: 1. | `bool` | `true` | no |
| <a name="input_traefik_redirect_to_https"></a> [traefik\_redirect\_to\_https](#input\_traefik\_redirect\_to\_https) | Should traefik redirect http traffic to https. | `bool` | `true` | no |
| <a name="input_traefik_resource_limits"></a> [traefik\_resource\_limits](#input\_traefik\_resource\_limits) | Should traefik enable default resource requests and limits. Default values are requests: 100m & 50Mi and limits: 300m & 150Mi. | `bool` | `true` | no |
| <a name="input_traefik_values"></a> [traefik\_values](#input\_traefik\_values) | Additional helm values file to pass to Traefik as 'valuesContent' at the HelmChart. | `string` | `""` | no |
| <a name="input_use_cluster_name_in_node_name"></a> [use\_cluster\_name\_in\_node\_name](#input\_use\_cluster\_name\_in\_node\_name) | Whether to use the cluster name in the node name. | `bool` | `true` | no |
| <a name="input_use_control_plane_lb"></a> [use\_control\_plane\_lb](#input\_use\_control\_plane\_lb) | When this is enabled, rather than the first node, all external traffic will be routed via a control-plane loadbalancer, allowing for high availability. | `bool` | `false` | no |

### Outputs

| Name | Description |
|------|-------------|
| <a name="output_agents_public_ipv4"></a> [agents\_public\_ipv4](#output\_agents\_public\_ipv4) | The public IPv4 addresses of the agent servers. |
| <a name="output_cluster_name"></a> [cluster\_name](#output\_cluster\_name) | Shared suffix for all resources belonging to this cluster. |
| <a name="output_control_planes_public_ipv4"></a> [control\_planes\_public\_ipv4](#output\_control\_planes\_public\_ipv4) | The public IPv4 addresses of the controlplane servers. |
| <a name="output_ingress_public_ipv4"></a> [ingress\_public\_ipv4](#output\_ingress\_public\_ipv4) | The public IPv4 address of the Hetzner load balancer |
| <a name="output_ingress_public_ipv6"></a> [ingress\_public\_ipv6](#output\_ingress\_public\_ipv6) | The public IPv6 address of the Hetzner load balancer |
| <a name="output_k3s_endpoint"></a> [k3s\_endpoint](#output\_k3s\_endpoint) | A controller endpoint to register new nodes |
| <a name="output_k3s_token"></a> [k3s\_token](#output\_k3s\_token) | The k3s token to register new nodes |
| <a name="output_kubeconfig"></a> [kubeconfig](#output\_kubeconfig) | Kubeconfig file content with external IP address |
| <a name="output_kubeconfig_data"></a> [kubeconfig\_data](#output\_kubeconfig\_data) | Structured kubeconfig data to supply to other providers |
| <a name="output_kubeconfig_file"></a> [kubeconfig\_file](#output\_kubeconfig\_file) | Kubeconfig file content with external IP address |
| <a name="output_network_id"></a> [network\_id](#output\_network\_id) | The ID of the HCloud network. |
| <a name="output_ssh_key_id"></a> [ssh\_key\_id](#output\_ssh\_key\_id) | The ID of the HCloud SSH key. |
<!-- END_TF_DOCS --><|MERGE_RESOLUTION|>--- conflicted
+++ resolved
@@ -149,11 +149,7 @@
 | <a name="input_ingress_replica_count"></a> [ingress\_replica\_count](#input\_ingress\_replica\_count) | Number of replicas per ingress controller. 0 means autodetect based on the number of agent nodes. | `number` | `0` | no |
 | <a name="input_ingress_target_namespace"></a> [ingress\_target\_namespace](#input\_ingress\_target\_namespace) | The namespace to deploy the ingress controller to. Defaults to ingress name. | `string` | `""` | no |
 | <a name="input_initial_k3s_channel"></a> [initial\_k3s\_channel](#input\_initial\_k3s\_channel) | Allows you to specify an initial k3s channel. | `string` | `"v1.27"` | no |
-<<<<<<< HEAD
-| <a name="input_k3s_agent_kubelet_args"></a> [k3s\_agent\_kubelet\_args](#input\_k3s\_agent\_kubelet\_args) | Kubelet args for agentt nodes. | `list(string)` | `[]` | no |
-=======
 | <a name="input_k3s_agent_kubelet_args"></a> [k3s\_agent\_kubelet\_args](#input\_k3s\_agent\_kubelet\_args) | Kubelet args for agent nodes. | `list(string)` | `[]` | no |
->>>>>>> 9bf0caf6
 | <a name="input_k3s_control_plane_kubelet_args"></a> [k3s\_control\_plane\_kubelet\_args](#input\_k3s\_control\_plane\_kubelet\_args) | Kubelet args for control plane nodes. | `list(string)` | `[]` | no |
 | <a name="input_k3s_exec_agent_args"></a> [k3s\_exec\_agent\_args](#input\_k3s\_exec\_agent\_args) | Agents nodes are started with `k3s agent {k3s_exec_agent_args}`. Use this to add kubelet-arg for example. | `string` | `""` | no |
 | <a name="input_k3s_exec_server_args"></a> [k3s\_exec\_server\_args](#input\_k3s\_exec\_server\_args) | The control plane is started with `k3s server {k3s_exec_server_args}`. Use this to add kube-apiserver-arg for example. | `string` | `""` | no |
