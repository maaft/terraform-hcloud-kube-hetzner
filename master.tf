--- conflicted
+++ resolved
@@ -3,15 +3,16 @@
 
   name = "k3s-control-plane-0"
 
-  ssh_keys           = [hcloud_ssh_key.k3s.id]
-  public_key         = var.public_key
-  private_key        = var.private_key
-  firewall_ids       = [hcloud_firewall.k3s.id]
-  placement_group_id = hcloud_placement_group.k3s.id
-  location           = var.location
-  network_id         = hcloud_network.k3s.id
-  ip                 = local.first_control_plane_network_ip
-  server_type        = var.control_plane_server_type
+  ssh_keys               = [hcloud_ssh_key.k3s.id]
+  public_key             = var.public_key
+  private_key            = var.private_key
+  additional_public_keys = var.additional_public_keys
+  firewall_ids           = [hcloud_firewall.k3s.id]
+  placement_group_id     = hcloud_placement_group.k3s.id
+  location               = var.location
+  network_id             = hcloud_network.k3s.id
+  ip                     = local.first_control_plane_network_ip
+  server_type            = var.control_plane_server_type
 
   labels = {
     "provisioner" = "terraform",
@@ -21,14 +22,7 @@
   hcloud_token = var.hcloud_token
 }
 
-<<<<<<< HEAD
 resource "null_resource" "first_control_plane" {
-=======
-  provisioner "file" {
-    content     = local.ignition_config
-    destination = "/root/config.ign"
-  }
->>>>>>> e39dc064
 
   triggers = {
     first_control_plane_id = module.first_control_plane.id
