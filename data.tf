--- conflicted
+++ resolved
@@ -30,12 +30,7 @@
 
 data "hcloud_load_balancer" "cluster" {
   count = local.has_external_load_balancer ? 0 : 1
-<<<<<<< HEAD
   name  = local.load_balancer_name
-=======
-  name  = var.cluster_name
->>>>>>> 19b226eb
-
   depends_on = [hcloud_load_balancer.cluster]
 }
 
