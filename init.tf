--- conflicted
+++ resolved
@@ -184,14 +184,9 @@
     content = templatefile(
       "${path.module}/templates/longhorn.yaml.tpl",
       {
-<<<<<<< HEAD
-        disable_hetzner_csi = var.disable_hetzner_csi
-        rancher_enabled     = var.enable_rancher
-=======
         disable_hetzner_csi    = var.disable_hetzner_csi,
         longhorn_fstype        = var.longhorn_fstype,
         longhorn_replica_count = var.longhorn_replica_count
->>>>>>> e305dccf
     })
     destination = "/var/post_install/longhorn.yaml"
   }
