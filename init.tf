--- conflicted
+++ resolved
@@ -23,10 +23,13 @@
   count = local.has_external_load_balancer ? 0 : 1
 
   load_balancer_id = hcloud_load_balancer.cluster.*.id[0]
-<<<<<<< HEAD
-  subnet_id        = hcloud_network_subnet.agent.*.id[0]
-  ip               = cidrhost(hcloud_network_subnet.agent.*.ip_range[0], 254)
-=======
+  ip = cidrhost(
+    (
+      length(hcloud_network_subnet.agent) > 0
+      ? hcloud_network_subnet.agent.*.ip_range[0]
+      : hcloud_network_subnet.control_plane.*.ip_range[0]
+    )
+  , 254)
   subnet_id = (
     length(hcloud_network_subnet.agent) > 0
     ? hcloud_network_subnet.agent.*.id[0]
@@ -41,7 +44,6 @@
       enable_public_interface
     ]
   }
->>>>>>> 6fa783ad
 }
 
 resource "hcloud_load_balancer_target" "cluster" {
