locals {
  first_control_plane_network_ip = cidrhost(hcloud_network_subnet.k3s.ip_range, 257)

  ssh_public_key = trimspace(file(var.public_key))
  # ssh_private_key is either the contents of var.private_key or null to use a ssh agent.
  ssh_private_key = var.private_key == null ? null : trimspace(file(var.private_key))
  # ssh_identity is not set if the private key is passed directly, but if ssh agent is used, the public key tells ssh agent which private key to use.
  # For terraforms provisioner.connection.agent_identity, we need the public key as a string.
  ssh_identity = var.private_key == null ? local.ssh_public_key : null
  # ssh_identity_file is used for ssh "-i" flag, its the private key if that is set, or a public key file
  # if an ssh agent is used.
  ssh_identity_file = var.private_key == null ? var.public_key : var.private_key
  # shared flags for ssh to ignore host keys, to use root and our ssh identity file for all connections during provisioning.
  ssh_args = "-o UserKnownHostsFile=/dev/null -o StrictHostKeyChecking=no -i ${local.ssh_identity_file}"

  ccm_version   = var.hetzner_ccm_version != null ? var.hetzner_ccm_version : data.github_release.hetzner_ccm.release_tag
  csi_version   = var.hetzner_csi_version != null ? var.hetzner_csi_version : data.github_release.hetzner_csi.release_tag
  kured_version = data.github_release.kured.release_tag

<<<<<<< HEAD
=======
  microOS_install_commands = [
    "set -ex",
    "apt-get update",
    "apt-get install -y aria2",
    "aria2c --follow-metalink=mem https://download.opensuse.org/tumbleweed/appliances/openSUSE-MicroOS.x86_64-kvm-and-xen.qcow2.meta4",
    "qemu-img convert -p -f qcow2 -O host_device $(ls -a | grep -ie '^opensuse.*microos.*qcow2$') /dev/sda",
    "sgdisk -e /dev/sda",
    "parted -s /dev/sda resizepart 4 99%",
    "parted -s /dev/sda mkpart primary ext2 99% 100%",
    "partprobe /dev/sda && udevadm settle && fdisk -l /dev/sda",
    "mount /dev/sda4 /mnt/ && btrfs filesystem resize max /mnt && umount /mnt",
    "mke2fs -L ignition /dev/sda5",
    "mount /dev/sda5 /mnt",
    "mkdir /mnt/ignition",
    "cp /root/config.ign /mnt/ignition/config.ign",
    "mkdir /mnt/combustion",
    "cp /root/script /mnt/combustion/script",
    "umount /mnt"
  ]

  ignition_config = jsonencode({
    ignition = {
      version = "3.0.0"
    }
    passwd = {
      users = [{
        name              = "root"
        sshAuthorizedKeys = concat([local.ssh_public_key], var.additional_public_keys)
      }]
    }
    storage = {
      files = [
        {
          path      = "/etc/sysconfig/network/ifcfg-eth1"
          mode      = 420
          overwrite = true
          contents  = { "source" = "data:,BOOTPROTO%3D%27dhcp%27%0ASTARTMODE%3D%27auto%27" }
        },
        {
          path      = "/etc/ssh/sshd_config.d/kube-hetzner.conf"
          mode      = 420
          overwrite = true
          contents  = { "source" = "data:,PasswordAuthentication%20no%0AX11Forwarding%20no%0AMaxAuthTries%202%0AAllowTcpForwarding%20no%0AAllowAgentForwarding%20no%0AAuthorizedKeysFile%20.ssh%2Fauthorized_keys" }
        }
      ]
    }
  })

  combustion_script = <<EOF
#!/bin/bash
# combustion: network
rpm --import https://rpm.rancher.io/public.key
zypper refresh
zypper --gpg-auto-import-keys install -y https://rpm.rancher.io/k3s/stable/common/microos/noarch/k3s-selinux-0.4-1.sle.noarch.rpm
udevadm settle
    EOF
>>>>>>> e39dc064

  common_commands_install_k3s = [
    "set -ex",
    # prepare the k3s config directory
    "mkdir -p /etc/rancher/k3s",
    # move the config file into place
    "mv /tmp/config.yaml /etc/rancher/k3s/config.yaml"
  ]

  install_k3s_server = concat(local.common_commands_install_k3s, ["curl -sfL https://get.k3s.io | INSTALL_K3S_SKIP_SELINUX_RPM=true INSTALL_K3S_SKIP_START=true INSTALL_K3S_EXEC=server sh -"])

  install_k3s_agent = concat(local.common_commands_install_k3s, ["curl -sfL https://get.k3s.io | INSTALL_K3S_SKIP_SELINUX_RPM=true INSTALL_K3S_SKIP_START=true INSTALL_K3S_EXEC=agent sh -"])

}<|MERGE_RESOLUTION|>--- conflicted
+++ resolved
@@ -17,66 +17,6 @@
   csi_version   = var.hetzner_csi_version != null ? var.hetzner_csi_version : data.github_release.hetzner_csi.release_tag
   kured_version = data.github_release.kured.release_tag
 
-<<<<<<< HEAD
-=======
-  microOS_install_commands = [
-    "set -ex",
-    "apt-get update",
-    "apt-get install -y aria2",
-    "aria2c --follow-metalink=mem https://download.opensuse.org/tumbleweed/appliances/openSUSE-MicroOS.x86_64-kvm-and-xen.qcow2.meta4",
-    "qemu-img convert -p -f qcow2 -O host_device $(ls -a | grep -ie '^opensuse.*microos.*qcow2$') /dev/sda",
-    "sgdisk -e /dev/sda",
-    "parted -s /dev/sda resizepart 4 99%",
-    "parted -s /dev/sda mkpart primary ext2 99% 100%",
-    "partprobe /dev/sda && udevadm settle && fdisk -l /dev/sda",
-    "mount /dev/sda4 /mnt/ && btrfs filesystem resize max /mnt && umount /mnt",
-    "mke2fs -L ignition /dev/sda5",
-    "mount /dev/sda5 /mnt",
-    "mkdir /mnt/ignition",
-    "cp /root/config.ign /mnt/ignition/config.ign",
-    "mkdir /mnt/combustion",
-    "cp /root/script /mnt/combustion/script",
-    "umount /mnt"
-  ]
-
-  ignition_config = jsonencode({
-    ignition = {
-      version = "3.0.0"
-    }
-    passwd = {
-      users = [{
-        name              = "root"
-        sshAuthorizedKeys = concat([local.ssh_public_key], var.additional_public_keys)
-      }]
-    }
-    storage = {
-      files = [
-        {
-          path      = "/etc/sysconfig/network/ifcfg-eth1"
-          mode      = 420
-          overwrite = true
-          contents  = { "source" = "data:,BOOTPROTO%3D%27dhcp%27%0ASTARTMODE%3D%27auto%27" }
-        },
-        {
-          path      = "/etc/ssh/sshd_config.d/kube-hetzner.conf"
-          mode      = 420
-          overwrite = true
-          contents  = { "source" = "data:,PasswordAuthentication%20no%0AX11Forwarding%20no%0AMaxAuthTries%202%0AAllowTcpForwarding%20no%0AAllowAgentForwarding%20no%0AAuthorizedKeysFile%20.ssh%2Fauthorized_keys" }
-        }
-      ]
-    }
-  })
-
-  combustion_script = <<EOF
-#!/bin/bash
-# combustion: network
-rpm --import https://rpm.rancher.io/public.key
-zypper refresh
-zypper --gpg-auto-import-keys install -y https://rpm.rancher.io/k3s/stable/common/microos/noarch/k3s-selinux-0.4-1.sle.noarch.rpm
-udevadm settle
-    EOF
->>>>>>> e39dc064
-
   common_commands_install_k3s = [
     "set -ex",
     # prepare the k3s config directory
@@ -88,5 +28,4 @@
   install_k3s_server = concat(local.common_commands_install_k3s, ["curl -sfL https://get.k3s.io | INSTALL_K3S_SKIP_SELINUX_RPM=true INSTALL_K3S_SKIP_START=true INSTALL_K3S_EXEC=server sh -"])
 
   install_k3s_agent = concat(local.common_commands_install_k3s, ["curl -sfL https://get.k3s.io | INSTALL_K3S_SKIP_SELINUX_RPM=true INSTALL_K3S_SKIP_START=true INSTALL_K3S_EXEC=agent sh -"])
-
 }