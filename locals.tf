--- conflicted
+++ resolved
@@ -52,14 +52,8 @@
         server_type : nodepool_obj.server_type,
         location : nodepool_obj.location,
         labels : concat(local.default_agent_labels, nodepool_obj.labels),
-<<<<<<< HEAD
-        taints : nodepool_obj.taints,
-        index : node_index,
-        longhorn_volume_size : nodepool_obj.longhorn_volume_size
-=======
         taints : concat(local.default_agent_taints, nodepool_obj.taints),
         index : node_index
->>>>>>> e305dccf
       }
     }
   ]...)
