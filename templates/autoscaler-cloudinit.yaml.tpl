--- conflicted
+++ resolved
@@ -73,14 +73,8 @@
       #!/bin/sh
       set -e
 
-<<<<<<< HEAD
       # old k3s is deleted with bootcmd
       
-=======
-      # ensure old k3s stuff is deleted from previous snapshot
-      rm -rf /var/lib/rancher/k3s
-
->>>>>>> b370b60b
       # run installer. Not the best way to serve directly from a public server, but works for now
       curl -sfL https://get.k3s.io | INSTALL_K3S_SKIP_START=true INSTALL_K3S_SKIP_SELINUX_RPM=true INSTALL_K3S_CHANNEL=${k3s_channel} INSTALL_K3S_EXEC=agent sh - 
 
